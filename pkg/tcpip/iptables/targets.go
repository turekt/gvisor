// Copyright 2019 The gVisor Authors.
//
// Licensed under the Apache License, Version 2.0 (the "License");
// you may not use this file except in compliance with the License.
// You may obtain a copy of the License at
//
//     http://www.apache.org/licenses/LICENSE-2.0
//
// Unless required by applicable law or agreed to in writing, software
// distributed under the License is distributed on an "AS IS" BASIS,
// WITHOUT WARRANTIES OR CONDITIONS OF ANY KIND, either express or implied.
// See the License for the specific language governing permissions and
// limitations under the License.

// This file contains various Targets.

package iptables

import (
	"gvisor.dev/gvisor/pkg/log"
	"gvisor.dev/gvisor/pkg/tcpip"
)

// UnconditionalAcceptTarget accepts all packets.
type UnconditionalAcceptTarget struct{}

// Action implements Target.Action.
func (UnconditionalAcceptTarget) Action(packet tcpip.PacketBuffer) (Verdict, string) {
	return Accept, ""
}

// UnconditionalDropTarget denies all packets.
type UnconditionalDropTarget struct{}

// Action implements Target.Action.
func (UnconditionalDropTarget) Action(packet tcpip.PacketBuffer) (Verdict, string) {
	return Drop, ""
}

// ErrorTarget logs an error and drops the packet. It represents a target that
// should be unreachable.
type ErrorTarget struct{}

<<<<<<< HEAD
// Actions implements Target.Action.
func (ErrorTarget) Action(packet tcpip.PacketBuffer) (Verdict, string) {
=======
// Action implements Target.Action.
func (ErrorTarget) Action(packet buffer.VectorisedView) (Verdict, string) {
>>>>>>> b30cfb1d
	log.Warningf("ErrorTarget triggered.")
	return Drop, ""
}<|MERGE_RESOLUTION|>--- conflicted
+++ resolved
@@ -41,13 +41,8 @@
 // should be unreachable.
 type ErrorTarget struct{}
 
-<<<<<<< HEAD
-// Actions implements Target.Action.
+// Action implements Target.Action.
 func (ErrorTarget) Action(packet tcpip.PacketBuffer) (Verdict, string) {
-=======
-// Action implements Target.Action.
-func (ErrorTarget) Action(packet buffer.VectorisedView) (Verdict, string) {
->>>>>>> b30cfb1d
 	log.Warningf("ErrorTarget triggered.")
 	return Drop, ""
 }